--- conflicted
+++ resolved
@@ -1,9 +1,6 @@
-<<<<<<< HEAD
 use crate::eth_provider::error::EthProviderError;
 use crate::eth_rpc::api::debug_api::DebugApiServer;
 use crate::{eth_provider::provider::EthereumProvider, models::transaction::rpc_transaction_to_primitive};
-=======
->>>>>>> 4e4a112d
 use jsonrpsee::core::{async_trait, RpcResult as Result};
 use reth_primitives::{Bytes, Log, Receipt, TransactionSigned, B256};
 use reth_rpc_types::BlockId;
@@ -66,7 +63,6 @@
     }
 
     /// Returns an array of EIP-2718 binary-encoded receipts.
-<<<<<<< HEAD
     async fn raw_receipts(&self, block_id: BlockId) -> Result<Vec<Bytes>> {
         Ok(self
             .eth_provider
@@ -89,9 +85,5 @@
                 .envelope_encoded()
             })
             .collect())
-=======
-    async fn raw_receipts(&self, _block_id: BlockId) -> Result<Vec<Bytes>> {
-        Err(EthApiError::Unsupported("debug_rawReceipts").into())
->>>>>>> 4e4a112d
     }
 }