--- conflicted
+++ resolved
@@ -127,26 +127,6 @@
         self.finalize().await
     }
 
-<<<<<<< HEAD
-=======
-    /// Adds a hardcoded block header with a base fee to the collection of headers.
-    pub fn add_hardcoded_block_header_with_base_fee(
-        &mut self,
-        block_number: u64,
-        base_fee: u128,
-    ) -> Result<(), Box<dyn std::error::Error>> {
-        let bytes: Vec<u8> = (0..self.rnd_bytes_size).map(|_| rand::random()).collect();
-        let mut unstructured = arbitrary::Unstructured::new(&bytes);
-        let mut header = StoredHeader::arbitrary(&mut unstructured).unwrap();
-
-        header.header.number = Some(block_number);
-        header.header.base_fee_per_gas = Some(base_fee);
-
-        self.headers.push(header);
-        Ok(())
-    }
-
->>>>>>> af438877
     /// Adds random logs to the collection of logs.
     pub fn add_random_logs(&mut self, n_logs: usize) -> Result<(), Box<dyn std::error::Error>> {
         for _ in 0..n_logs {
