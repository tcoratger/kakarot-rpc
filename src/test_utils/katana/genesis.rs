use std::collections::HashMap;
use std::fs;
use std::marker::PhantomData;
use std::path::PathBuf;

use crate::eth_provider::utils::split_u256;
use alloy_signer_wallet::LocalWallet;
use eyre::{eyre, OptionExt, Result};
use katana_primitives::block::GasPrices;
use katana_primitives::contract::{StorageKey, StorageValue};
use katana_primitives::genesis::allocation::DevAllocationsGenerator;
use katana_primitives::genesis::constant::DEFAULT_FEE_TOKEN_ADDRESS;
use katana_primitives::genesis::constant::DEFAULT_PREFUNDED_ACCOUNT_BALANCE;
use katana_primitives::genesis::json::GenesisAccountJson;
use katana_primitives::genesis::json::{FeeTokenConfigJson, GenesisJson};
use katana_primitives::{
    contract::ContractAddress,
    genesis::json::{GenesisClassJson, GenesisContractJson, PathOrFullArtifact},
};
use lazy_static::lazy_static;
use rayon::prelude::*;
use reth_primitives::{B256, U256};
use serde::Serialize;
use serde_json::Value;
use serde_with::serde_as;
use starknet::core::serde::unsigned_field_element::UfeHex;
use starknet::core::types::contract::legacy::LegacyContractClass;
use starknet::core::types::contract::SierraClass;
use starknet::core::types::FieldElement;
use starknet::core::utils::{get_contract_address, get_storage_var_address, get_udc_deployed_address, UdcUniqueness};
use walkdir::WalkDir;

use crate::test_utils::constants::{
    ACCOUNT_CAIRO1_HELPERS_CLASS_HASH, ACCOUNT_EVM_ADDRESS, ACCOUNT_IMPLEMENTATION,
    KAKAROT_ACCOUNT_CONTRACT_CLASS_HASH, KAKAROT_BASE_FEE, KAKAROT_BLOCK_GAS_LIMIT, KAKAROT_CAIRO1_HELPERS_CLASS_HASH,
    KAKAROT_COINBASE, KAKAROT_EVM_TO_STARKNET_ADDRESS, KAKAROT_NATIVE_TOKEN_ADDRESS, KAKAROT_PREV_RANDAO,
    KAKAROT_UNINITIALIZED_ACCOUNT_CLASS_HASH, OWNABLE_OWNER,
};

lazy_static! {
    static ref SALT: FieldElement = FieldElement::from_bytes_be(&[0u8; 32]).unwrap();
}

#[serde_as]
#[derive(Serialize, Debug)]
pub struct Hex(#[serde_as(as = "UfeHex")] pub FieldElement);

#[derive(Serialize, Debug)]
pub struct KatanaManifest {
    pub declarations: HashMap<String, Hex>,
    pub deployments: HashMap<String, Hex>,
}

#[derive(Debug, Clone, Default)]
pub struct Uninitialized;
#[derive(Debug, Clone)]
pub struct Loaded;
#[derive(Debug, Clone)]
pub struct Initialized;

#[derive(Debug, Clone, Default)]
pub struct KatanaGenesisBuilder<T = Uninitialized> {
    coinbase: FieldElement,
    classes: Vec<GenesisClassJson>,
    class_hashes: HashMap<String, FieldElement>,
    contracts: HashMap<ContractAddress, GenesisContractJson>,
    accounts: HashMap<ContractAddress, GenesisAccountJson>,
    fee_token_storage: HashMap<StorageKey, StorageValue>,
    cache: HashMap<String, FieldElement>,
    status: PhantomData<T>,
}

// Copy pasted from Dojo repository as it is part of the Katana binary
// https://github.com/dojoengine/dojo/blob/main/bin/katana/src/utils.rs#L6
fn parse_seed(seed: &str) -> [u8; 32] {
    let seed = seed.as_bytes();

    if seed.len() >= 32 {
        unsafe { *(seed[..32].as_ptr() as *const [u8; 32]) }
    } else {
        let mut actual_seed = [0u8; 32];
        seed.iter().enumerate().for_each(|(i, b)| actual_seed[i] = *b);
        actual_seed
    }
}

impl<T> KatanaGenesisBuilder<T> {
    pub fn update_state<State>(self) -> KatanaGenesisBuilder<State> {
        KatanaGenesisBuilder {
            coinbase: self.coinbase,
            classes: self.classes,
            class_hashes: self.class_hashes,
            contracts: self.contracts,
            accounts: self.accounts,
            fee_token_storage: self.fee_token_storage,
            cache: self.cache,
            status: PhantomData::<State>,
        }
    }

    pub fn with_dev_allocation(mut self, amount: u16) -> Self {
        let dev_allocations = DevAllocationsGenerator::new(amount)
            .with_balance(U256::from(DEFAULT_PREFUNDED_ACCOUNT_BALANCE))
            .with_seed(parse_seed("0"))
            .generate()
            .into_iter()
            .map(|(address, account)| {
                (
                    address,
                    GenesisAccountJson {
                        public_key: account.public_key,
                        private_key: Some(account.private_key),
                        balance: account.balance,
                        nonce: account.nonce,
                        class: None,
                        storage: account.storage.clone(),
                    },
                )
            });
        self.accounts.extend(dev_allocations);
        self
    }

    fn kakarot_class_hash(&self) -> Result<FieldElement> {
        self.class_hashes.get("kakarot").cloned().ok_or_eyre("Missing Kakarot class hash")
    }

    pub fn account_contract_class_hash(&self) -> Result<FieldElement> {
        self.class_hashes.get("account_contract").cloned().ok_or_eyre("Missing account contract class hash")
    }

    pub fn uninitialized_account_class_hash(&self) -> Result<FieldElement> {
        self.class_hashes.get("uninitialized_account").cloned().ok_or_eyre("Missing uninitialized account class hash")
    }

    pub fn cairo1_helpers_class_hash(&self) -> Result<FieldElement> {
        self.class_hashes.get("cairo1_helpers").cloned().ok_or_eyre("Missing cairo1 helpers class hash")
    }
}

impl KatanaGenesisBuilder<Uninitialized> {
    /// Load the classes from the given path. Computes the class hashes and stores them in the builder.
    #[must_use]
    pub fn load_classes(mut self, path: PathBuf) -> KatanaGenesisBuilder<Loaded> {
        let entries = WalkDir::new(path).into_iter().filter(|e| e.is_ok() && e.as_ref().unwrap().file_type().is_file());
        let classes = entries
            .par_bridge()
            .map(|entry| {
                let path = entry.unwrap().path().to_path_buf();
                let artifact = fs::read_to_string(&path).expect("Failed to read artifact");
                let artifact = serde_json::from_str(&artifact).expect("Failed to parse artifact");
                let class_hash = compute_class_hash(&artifact)
                    .inspect_err(|e| eprint!("Failed to compute class hash: {:?}", e))
                    .ok();
                (path, GenesisClassJson { class: PathOrFullArtifact::Artifact(artifact), class_hash })
            })
            .collect::<Vec<_>>();

        self.class_hashes = classes
            .iter()
            .map(|(path, class)| {
                (
                    path.file_stem().unwrap().to_str().unwrap().to_string(),
                    class.class_hash.expect("all class hashes should be computed"),
                )
            })
            .collect();
        self.classes = classes.into_iter().map(|(_, class)| class).collect();

        self.update_state()
    }
}

impl KatanaGenesisBuilder<Loaded> {
    /// Add the Kakarot contract to the genesis. Updates the state to [Initialized].
    /// Once in the [Initialized] status, the builder can be built.
    pub fn with_kakarot(mut self, coinbase_address: FieldElement) -> Result<KatanaGenesisBuilder<Initialized>> {
        let kakarot_class_hash = self.kakarot_class_hash()?;

        let account_contract_class_hash = self.account_contract_class_hash()?;
        let uninitialized_account_class_hash = self.uninitialized_account_class_hash()?;
        let cairo1_helpers_class_hash = self.cairo1_helpers_class_hash()?;
        let block_gas_limit = 20_000_000u64.into();
        // Construct the kakarot contract address. Based on the constructor args from
        // https://github.com/kkrt-labs/kakarot/blob/main/src/kakarot/kakarot.cairo#L23
        let kakarot_address = ContractAddress::new(get_udc_deployed_address(
            *SALT,
            kakarot_class_hash,
            &UdcUniqueness::NotUnique,
            &[
                FieldElement::ZERO,
                DEFAULT_FEE_TOKEN_ADDRESS.0,
                account_contract_class_hash,
                uninitialized_account_class_hash,
                cairo1_helpers_class_hash,
                coinbase_address,
                block_gas_limit,
            ],
        ));
        // Cache the address for later use.
        self.cache.insert("kakarot_address".to_string(), kakarot_address.0);
        self.cache.insert("cairo1_helpers".to_string(), cairo1_helpers_class_hash);

        // Construct the kakarot contract storage.
        let kakarot_storage = [
            (storage_addr(KAKAROT_NATIVE_TOKEN_ADDRESS)?, *DEFAULT_FEE_TOKEN_ADDRESS),
            (storage_addr(KAKAROT_ACCOUNT_CONTRACT_CLASS_HASH)?, account_contract_class_hash),
            (storage_addr(KAKAROT_UNINITIALIZED_ACCOUNT_CLASS_HASH)?, uninitialized_account_class_hash),
            (storage_addr(KAKAROT_CAIRO1_HELPERS_CLASS_HASH)?, cairo1_helpers_class_hash),
            (storage_addr(KAKAROT_COINBASE)?, coinbase_address),
            (storage_addr(KAKAROT_BASE_FEE)?, FieldElement::ZERO),
            (storage_addr(KAKAROT_PREV_RANDAO)?, FieldElement::ZERO),
            (storage_addr(KAKAROT_BLOCK_GAS_LIMIT)?, block_gas_limit),
        ]
        .into_iter()
        .collect();

        let kakarot = GenesisContractJson {
            class: Some(kakarot_class_hash),
            balance: None,
            nonce: None,
            storage: Some(kakarot_storage),
        };

        self.contracts.insert(kakarot_address, kakarot);
        self.coinbase = coinbase_address;

        Ok(self.update_state())
    }
}

impl KatanaGenesisBuilder<Initialized> {
    /// Add an EOA to the genesis. The EOA is deployed to the address derived from the given private key.
    pub fn with_eoa(mut self, private_key: B256) -> Result<Self> {
        let evm_address = self.evm_address(private_key)?;

        let kakarot_address = self.cache_load("kakarot_address")?;
        let account_contract_class_hash = self.account_contract_class_hash()?;
        let cairo1_helpers_class_hash = self.cairo1_helpers_class_hash()?;

        // Set the eoa storage
        let eoa_storage = [
            (storage_addr(ACCOUNT_EVM_ADDRESS)?, evm_address),
            (storage_addr(OWNABLE_OWNER)?, kakarot_address),
            (storage_addr(ACCOUNT_IMPLEMENTATION)?, account_contract_class_hash),
            (storage_addr(ACCOUNT_CAIRO1_HELPERS_CLASS_HASH)?, cairo1_helpers_class_hash),
        ]
        .into_iter()
        .collect();

        let eoa = GenesisContractJson {
            class: Some(account_contract_class_hash),
            balance: None,
            nonce: None,
            storage: Some(eoa_storage),
        };

        let starknet_address = self.compute_starknet_address(evm_address)?;
        self.contracts.insert(starknet_address, eoa);

        // Set the allowance for the EOA to the Kakarot contract.
        let key = get_storage_var_address("ERC20_allowances", &[*starknet_address, kakarot_address])?;
        let storage = [(key, u128::MAX.into()), (key + 1u8.into(), u128::MAX.into())].into_iter();
        self.fee_token_storage.extend(storage);

        // Write the address to the Kakarot evm to starknet mapping
        let kakarot_address = ContractAddress::new(kakarot_address);
        let kakarot_contract = self.contracts.get_mut(&kakarot_address).ok_or_eyre("Kakarot contract missing")?;
        kakarot_contract
            .storage
            .get_or_insert_with(HashMap::new)
            .extend([(get_storage_var_address(KAKAROT_EVM_TO_STARKNET_ADDRESS, &[evm_address])?, starknet_address.0)]);

        Ok(self)
    }

    /// Fund the starknet address deployed for the evm address of the passed private key
    /// with the given amount of tokens.
    pub fn fund(mut self, pk: B256, amount: U256) -> Result<Self> {
        let evm_address = self.evm_address(pk)?;
        let starknet_address = self.compute_starknet_address(evm_address)?;
        let eoa = self.contracts.get_mut(&starknet_address).ok_or_eyre("Missing EOA contract")?;

        let key = get_storage_var_address("ERC20_balances", &[*starknet_address])?;
        let amount_split = split_u256::<u128>(amount);

<<<<<<< HEAD
        let storage =
            [(key, FieldElement::from(amount_split[0])), (key + 1u8.into(), FieldElement::from(amount_split[1]))]
                .into_iter();
=======
        let storage = [(key, low.into()), (key + 1u8.into(), high.into())].into_iter();
>>>>>>> f6e91976
        self.fee_token_storage.extend(storage);

        eoa.balance = Some(amount);

        Ok(self)
    }

    /// Consume the [KatanaGenesisBuilder] and returns the corresponding [GenesisJson].
    pub fn build(self) -> Result<GenesisJson> {
        Ok(GenesisJson {
            parent_hash: FieldElement::ZERO,
            state_root: FieldElement::ZERO,
            number: 0,
            timestamp: 0,
            sequencer_address: self.compute_starknet_address(self.coinbase)?,
            gas_prices: GasPrices { eth: 1, strk: 0 },
            classes: self.classes,
            fee_token: FeeTokenConfigJson {
                name: "Ether".to_string(),
                symbol: "ETH".to_string(),
                decimals: 18,
                storage: Some(self.fee_token_storage),
                address: None,
                class: None,
            },
            universal_deployer: None,
            accounts: self.accounts,
            contracts: self.contracts,
        })
    }

    /// Returns the manifest of the genesis.
    pub fn manifest(&self) -> KatanaManifest {
        KatanaManifest {
            declarations: self.class_hashes().clone().into_iter().map(|(k, v)| (k, Hex(v))).collect(),
            deployments: self.cache().clone().into_iter().map(|(k, v)| (k, Hex(v))).collect(),
        }
    }

    /// Compute the Starknet address for the given Ethereum address.
    pub fn compute_starknet_address(&self, evm_address: FieldElement) -> Result<ContractAddress> {
        let kakarot_address = self.cache_load("kakarot_address")?;
        let uninitialized_account_class_hash = self.uninitialized_account_class_hash()?;

        Ok(ContractAddress::new(get_contract_address(
            evm_address,
            uninitialized_account_class_hash,
            &[kakarot_address, evm_address],
            FieldElement::ZERO,
        )))
    }

    fn evm_address(&self, pk: B256) -> Result<FieldElement> {
        Ok(FieldElement::from_byte_slice_be(&LocalWallet::from_bytes(&pk)?.address().into_array())?)
    }

    pub fn cache_load(&self, key: &str) -> Result<FieldElement> {
        self.cache.get(key).cloned().ok_or(eyre!("Cache miss for {key} address"))
    }

    pub fn cache(&self) -> &HashMap<String, FieldElement> {
        &self.cache
    }

    pub fn class_hashes(&self) -> &HashMap<String, FieldElement> {
        &self.class_hashes
    }
}

fn compute_class_hash(class: &Value) -> Result<FieldElement> {
    match serde_json::from_value::<SierraClass>(class.clone()) {
        Ok(sierra) => Ok(sierra.class_hash()?),
        Err(_) => {
            let casm: LegacyContractClass =
                serde_json::from_value(class.clone()).expect("Failed to parse class code v0");
            Ok(casm.class_hash()?)
        }
    }
}

fn storage_addr(var_name: &str) -> Result<FieldElement> {
    Ok(get_storage_var_address(var_name, &[])?)
}<|MERGE_RESOLUTION|>--- conflicted
+++ resolved
@@ -284,13 +284,7 @@
         let key = get_storage_var_address("ERC20_balances", &[*starknet_address])?;
         let amount_split = split_u256::<u128>(amount);
 
-<<<<<<< HEAD
-        let storage =
-            [(key, FieldElement::from(amount_split[0])), (key + 1u8.into(), FieldElement::from(amount_split[1]))]
-                .into_iter();
-=======
-        let storage = [(key, low.into()), (key + 1u8.into(), high.into())].into_iter();
->>>>>>> f6e91976
+        let storage = [(key, amount_split[0].into()), (key + 1u8.into(), amount_split[1].into())].into_iter();
         self.fee_token_storage.extend(storage);
 
         eoa.balance = Some(amount);
