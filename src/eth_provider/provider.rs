use alloy_rlp::Decodable as _;
use async_trait::async_trait;
use auto_impl::auto_impl;
use cainome::cairo_serde::CairoArrayLegacy;
use eyre::Result;
use itertools::Itertools;
use mongodb::bson::doc;
use reth_primitives::constants::EMPTY_ROOT_HASH;
use reth_primitives::serde_helper::{JsonStorageKey, U64HexOrNumber};
use reth_primitives::{Address, BlockId, BlockNumberOrTag, Bytes, TransactionSigned, B256, U256, U64};
use reth_rpc_types::{
    Block, BlockHashOrNumber, BlockTransactions, FeeHistory, Filter, FilterChanges, Header, Index, RichBlock,
    TransactionReceipt, TransactionRequest, ValueOrArray,
};
use reth_rpc_types::{SyncInfo, SyncStatus};
use starknet::core::types::SyncStatusType;
use starknet::core::utils::get_storage_var_address;
use starknet_crypto::FieldElement;

use super::constant::{CALL_REQUEST_GAS_LIMIT, HASH_PADDING, U64_PADDING};
use super::database::types::{
    header::StoredHeader, log::StoredLog, receipt::StoredTransactionReceipt, transaction::StoredTransaction,
    transaction::StoredTransactionHash,
};
use super::database::Database;
use super::error::{EthApiError, EthereumDataFormatError, EvmError, KakarotError, SignatureError, TransactionError};
use super::starknet::kakarot_core::{
    self,
    account_contract::AccountContractReader,
    core::{KakarotCoreReader, Uint256},
    starknet_address, to_starknet_transaction, KAKAROT_ADDRESS,
};
use super::starknet::{ERC20Reader, STARKNET_NATIVE_TOKEN};
use super::utils::{
    contract_not_found, entrypoint_not_found, into_filter, iter_into, split_u256, try_from_u8_iterator,
};
use crate::eth_provider::utils::format_hex;
use crate::models::block::{EthBlockId, EthBlockNumberOrTag};
use crate::models::felt::Felt252Wrapper;
use crate::{into_via_try_wrapper, into_via_wrapper};

pub type EthProviderResult<T> = Result<T, EthApiError>;

/// Ethereum provider trait. Used to abstract away the database and the network.
#[async_trait]
#[auto_impl(Arc, &)]
pub trait EthereumProvider {
    /// Get header by block id
    async fn header(&self, block_id: &BlockId) -> EthProviderResult<Option<Header>>;
    /// Returns the latest block number.
    async fn block_number(&self) -> EthProviderResult<U64>;
    /// Returns the syncing status.
    async fn syncing(&self) -> EthProviderResult<SyncStatus>;
    /// Returns the chain id.
    async fn chain_id(&self) -> EthProviderResult<Option<U64>>;
    /// Returns a block by hash. Block can be full or just the hashes of the transactions.
    async fn block_by_hash(&self, hash: B256, full: bool) -> EthProviderResult<Option<RichBlock>>;
    /// Returns a block by number. Block can be full or just the hashes of the transactions.
    async fn block_by_number(
        &self,
        number_or_tag: BlockNumberOrTag,
        full: bool,
    ) -> EthProviderResult<Option<RichBlock>>;
    /// Returns the transaction count for a block by hash.
    async fn block_transaction_count_by_hash(&self, hash: B256) -> EthProviderResult<Option<U256>>;
    /// Returns the transaction count for a block by number.
    async fn block_transaction_count_by_number(
        &self,
        number_or_tag: BlockNumberOrTag,
    ) -> EthProviderResult<Option<U256>>;
    /// Returns the transaction by hash.
    async fn transaction_by_hash(&self, hash: B256) -> EthProviderResult<Option<reth_rpc_types::Transaction>>;
    /// Returns the transaction by block hash and index.
    async fn transaction_by_block_hash_and_index(
        &self,
        hash: B256,
        index: Index,
    ) -> EthProviderResult<Option<reth_rpc_types::Transaction>>;
    /// Returns the transaction by block number and index.
    async fn transaction_by_block_number_and_index(
        &self,
        number_or_tag: BlockNumberOrTag,
        index: Index,
    ) -> EthProviderResult<Option<reth_rpc_types::Transaction>>;
    /// Returns the transaction receipt by hash of the transaction.
    async fn transaction_receipt(&self, hash: B256) -> EthProviderResult<Option<TransactionReceipt>>;
    /// Returns the balance of an address in native eth.
    async fn balance(&self, address: Address, block_id: Option<BlockId>) -> EthProviderResult<U256>;
    /// Returns the storage of an address at a certain index.
    async fn storage_at(
        &self,
        address: Address,
        index: JsonStorageKey,
        block_id: Option<BlockId>,
    ) -> EthProviderResult<B256>;
    /// Returns the nonce for the address at the given block.
    async fn transaction_count(&self, address: Address, block_id: Option<BlockId>) -> EthProviderResult<U256>;
    /// Returns the code for the address at the given block.
    async fn get_code(&self, address: Address, block_id: Option<BlockId>) -> EthProviderResult<Bytes>;
    /// Returns the logs for the given filter.
    async fn get_logs(&self, filter: Filter) -> EthProviderResult<FilterChanges>;
    /// Returns the result of a call.
    async fn call(&self, request: TransactionRequest, block_id: Option<BlockId>) -> EthProviderResult<Bytes>;
    /// Returns the result of a estimate gas.
    async fn estimate_gas(&self, call: TransactionRequest, block_id: Option<BlockId>) -> EthProviderResult<U256>;
    /// Returns the fee history given a block count and a newest block number.
    async fn fee_history(
        &self,
        block_count: U64HexOrNumber,
        newest_block: BlockNumberOrTag,
        reward_percentiles: Option<Vec<f64>>,
    ) -> EthProviderResult<FeeHistory>;
    /// Send a raw transaction to the network and returns the transactions hash.
    async fn send_raw_transaction(&self, transaction: Bytes) -> EthProviderResult<B256>;
    /// Returns the current gas price.
    async fn gas_price(&self) -> EthProviderResult<U256>;
    /// Returns the block receipts for a block.
    async fn block_receipts(&self, block_id: Option<BlockId>) -> EthProviderResult<Option<Vec<TransactionReceipt>>>;
    /// Returns the transactions for a block.
    async fn block_transactions(
        &self,
        block_id: Option<BlockId>,
    ) -> EthProviderResult<Option<Vec<reth_rpc_types::Transaction>>>;
}

/// Structure that implements the EthereumProvider trait.
/// Uses an access to a database to certain data, while
/// the rest is fetched from the Starknet Provider.
pub struct EthDataProvider<SP: starknet::providers::Provider> {
    pub database: Database,
    starknet_provider: SP,
    chain_id: u64,
}

#[async_trait]
impl<SP> EthereumProvider for EthDataProvider<SP>
where
    SP: starknet::providers::Provider + Send + Sync,
{
    async fn header(&self, block_id: &BlockId) -> EthProviderResult<Option<Header>> {
        let block = match block_id {
            BlockId::Hash(hash) => BlockHashOrNumber::Hash((*hash).into()),
            BlockId::Number(number_or_tag) => {
                BlockHashOrNumber::Number(self.tag_into_block_number(*number_or_tag).await?.to::<u64>())
            }
        };

        Ok(self.header(block).await?.map(|h| h.header))
    }

    async fn block_number(&self) -> EthProviderResult<U64> {
        let sort = doc! { "header.number": -1 };
        let block_number = match self.database.get_one::<StoredHeader>("headers", None, sort).await? {
            // In case the database is empty, use the starknet provider
            None => U64::from(self.starknet_provider.block_number().await.map_err(KakarotError::from)?),
            Some(header) => {
                let number = header.header.number.ok_or(EthApiError::UnknownBlockNumber)?;
                let number: u64 = number
                    .try_into()
                    .inspect_err(|err| tracing::error!("internal error: {:?}", err))
                    .map_err(|_| EthApiError::UnknownBlockNumber)?;
                U64::from(number)
            }
        };
        Ok(block_number)
    }

    async fn syncing(&self) -> EthProviderResult<SyncStatus> {
        Ok(match self.starknet_provider.syncing().await.map_err(KakarotError::from)? {
            SyncStatusType::NotSyncing => SyncStatus::None,
            SyncStatusType::Syncing(data) => SyncStatus::Info(SyncInfo {
                starting_block: U256::from(data.starting_block_num),
                current_block: U256::from(data.current_block_num),
                highest_block: U256::from(data.highest_block_num),
                ..Default::default()
            }),
        })
    }

    async fn chain_id(&self) -> EthProviderResult<Option<U64>> {
        Ok(Some(U64::from(self.chain_id)))
    }

    async fn block_by_hash(&self, hash: B256, full: bool) -> EthProviderResult<Option<RichBlock>> {
        Ok(self.block(BlockHashOrNumber::Hash(hash), full).await?)
    }

    async fn block_by_number(
        &self,
        number_or_tag: BlockNumberOrTag,
        full: bool,
    ) -> EthProviderResult<Option<RichBlock>> {
        let block_number = self.tag_into_block_number(number_or_tag).await?;
        Ok(self.block(BlockHashOrNumber::Number(block_number.to::<u64>()), full).await?)
    }

    async fn block_transaction_count_by_hash(&self, hash: B256) -> EthProviderResult<Option<U256>> {
<<<<<<< HEAD
        let block_exists = self.block_exists(BlockHashOrNumber::Hash(hash)).await?;
        if !block_exists {
            return Ok(None);
        }

        let filter = into_filter("tx.blockHash", hash, HASH_PADDING);
        let count = self.database.count("transactions", filter).await?;
        Ok(Some(U256::from(count)))
=======
        Ok(if self.block_exists(BlockHashOrNumber::Hash(hash)).await? {
            Some(U256::from(self.database.count("transactions", into_filter("tx.blockHash", hash, 64)).await?))
        } else {
            None
        })
>>>>>>> cf3c114a
    }

    async fn block_transaction_count_by_number(
        &self,
        number_or_tag: BlockNumberOrTag,
    ) -> EthProviderResult<Option<U256>> {
        let block_number = self.tag_into_block_number(number_or_tag).await?;
        let block_exists = self.block_exists(BlockHashOrNumber::Number(block_number.to::<u64>())).await?;
        if !block_exists {
            return Ok(None);
        }

        let filter = into_filter("tx.blockNumber", block_number, U64_PADDING);
        let count = self.database.count("transactions", filter).await?;
        Ok(Some(U256::from(count)))
    }

    async fn transaction_by_hash(&self, hash: B256) -> EthProviderResult<Option<reth_rpc_types::Transaction>> {
<<<<<<< HEAD
        let filter = into_filter("tx.hash", hash, HASH_PADDING);
        let tx: Option<StoredTransaction> = self.database.get_one("transactions", filter, None).await?;
        Ok(tx.map(Into::into))
=======
        Ok(self
            .database
            .get_one::<StoredTransaction>("transactions", into_filter("tx.hash", hash, 64), None)
            .await?
            .map(Into::into))
>>>>>>> cf3c114a
    }

    async fn transaction_by_block_hash_and_index(
        &self,
        hash: B256,
        index: Index,
    ) -> EthProviderResult<Option<reth_rpc_types::Transaction>> {
        let mut filter = into_filter("tx.blockHash", hash, HASH_PADDING);
        let index: usize = index.into();

        filter.insert("tx.transactionIndex", format_hex(index, 64));
        Ok(self.database.get_one::<StoredTransaction>("transactions", filter, None).await?.map(Into::into))
    }

    async fn transaction_by_block_number_and_index(
        &self,
        number_or_tag: BlockNumberOrTag,
        index: Index,
    ) -> EthProviderResult<Option<reth_rpc_types::Transaction>> {
        let block_number = self.tag_into_block_number(number_or_tag).await?;
        let mut filter = into_filter("tx.blockNumber", block_number, U64_PADDING);
        let index: usize = index.into();

        filter.insert("tx.transactionIndex", format_hex(index, 64));
        Ok(self.database.get_one::<StoredTransaction>("transactions", filter, None).await?.map(Into::into))
    }

    async fn transaction_receipt(&self, hash: B256) -> EthProviderResult<Option<TransactionReceipt>> {
<<<<<<< HEAD
        let filter = into_filter("receipt.transactionHash", hash, HASH_PADDING);
        let tx: Option<StoredTransactionReceipt> = self.database.get_one("receipts", filter, None).await?;
        Ok(tx.map(Into::into))
=======
        Ok(self
            .database
            .get_one::<StoredTransactionReceipt>("receipts", into_filter("receipt.transactionHash", hash, 64), None)
            .await?
            .map(Into::into))
>>>>>>> cf3c114a
    }

    async fn balance(&self, address: Address, block_id: Option<BlockId>) -> EthProviderResult<U256> {
        let starknet_block_id = self.to_starknet_block_id(block_id).await?;

        let eth_contract = ERC20Reader::new(*STARKNET_NATIVE_TOKEN, &self.starknet_provider);

        let address = starknet_address(address);
        let balance = eth_contract
            .balanceOf(&address)
            .block_id(starknet_block_id)
            .call()
            .await
            .map_err(KakarotError::from)?
            .balance;

        let low: U256 = into_via_wrapper!(balance.low);
        let high: U256 = into_via_wrapper!(balance.high);
        Ok(low + (high << 128))
    }

    async fn storage_at(
        &self,
        address: Address,
        index: JsonStorageKey,
        block_id: Option<BlockId>,
    ) -> EthProviderResult<B256> {
        let starknet_block_id = self.to_starknet_block_id(block_id).await?;

        let address = starknet_address(address);
        let contract = AccountContractReader::new(address, &self.starknet_provider);

        let keys = split_u256::<FieldElement>(index.0);
        let storage_address = get_storage_var_address("Account_storage", &keys).expect("Storage var name is not ASCII");

        let storage = contract
            .storage(&storage_address)
            .block_id(starknet_block_id)
            .call()
            .await
            .map_err(KakarotError::from)?
            .value;

        let low: U256 = into_via_wrapper!(storage.low);
        let high: U256 = into_via_wrapper!(storage.high);
        let storage: U256 = low + (high << 128);

        Ok(storage.into())
    }

    async fn transaction_count(&self, address: Address, block_id: Option<BlockId>) -> EthProviderResult<U256> {
        let starknet_block_id = self.to_starknet_block_id(block_id).await?;

        let address = starknet_address(address);
        let account_contract = AccountContractReader::new(address, &self.starknet_provider);
        let maybe_nonce = account_contract.get_nonce().block_id(starknet_block_id).call().await;

        if contract_not_found(&maybe_nonce) {
            return Ok(U256::ZERO);
        }
        let nonce = maybe_nonce.map_err(KakarotError::from)?.nonce;

        Ok(into_via_wrapper!(nonce))
    }

    async fn get_code(&self, address: Address, block_id: Option<BlockId>) -> EthProviderResult<Bytes> {
        let starknet_block_id = self.to_starknet_block_id(block_id).await?;

        let address = starknet_address(address);
        let account_contract = AccountContractReader::new(address, &self.starknet_provider);
        let bytecode = account_contract.bytecode().block_id(starknet_block_id).call().await;

        if contract_not_found(&bytecode) || entrypoint_not_found(&bytecode) {
            return Ok(Bytes::default());
        }

        let bytecode = bytecode.map_err(KakarotError::from)?.bytecode.0;
        Ok(Bytes::from(try_from_u8_iterator::<_, Vec<u8>>(bytecode)))
    }

    async fn get_logs(&self, filter: Filter) -> EthProviderResult<FilterChanges> {
        let current_block = self.block_number().await?.try_into().map_err(|_| EthApiError::UnknownBlockNumber)?;
        let from = filter.get_from_block().unwrap_or_default();
        let to = filter.get_to_block().unwrap_or(current_block);

        let (from, to) = match (from, to) {
            (from, _) if from > current_block => return Ok(FilterChanges::Empty),
            (from, to) if to > current_block => (from, current_block),
            (from, to) if to < from => return Ok(FilterChanges::Empty),
            _ => (from, to),
        };

        // Convert the topics to a vector of B256
        let topics = filter
            .topics
            .into_iter()
            .filter_map(|t| t.to_value_or_array())
            .flat_map(|t| match t {
                ValueOrArray::Value(topic) => vec![topic],
                ValueOrArray::Array(topics) => topics,
            })
            .collect::<Vec<_>>();

        // Create the database filter. We filter by block number using $gte and $lte,
        // and by topics using $expr and $eq. The topics query will:
        // 1. Slice the topics array to the same length as the filter topics
        // 2. Match on values for which the sliced topics equal the filter topics
        let mut database_filter = doc! {
            "log.blockNumber": {"$gte": format_hex(from, 64), "$lte": format_hex(to, 64)},
            "$expr": {
                "$eq": [
                  { "$slice": ["$log.topics", topics.len() as i32] },
                  topics.into_iter().map(|t| format_hex(t, 64)).collect::<Vec<_>>()
                ]
              }
        };

        // Add the address filter if any
        let addresses = filter.address.to_value_or_array().map(|a| match a {
            ValueOrArray::Value(address) => vec![address],
            ValueOrArray::Array(addresses) => addresses,
        });
        addresses.map(|adds| {
            database_filter
                .insert("log.address", doc! {"$in": adds.into_iter().map(|a| format_hex(a, 40)).collect::<Vec<_>>()})
        });

        let logs: Vec<StoredLog> = self.database.get("logs", database_filter, None).await?;
        Ok(FilterChanges::Logs(logs.into_iter().map_into().collect()))
    }

    async fn call(&self, request: TransactionRequest, block_id: Option<BlockId>) -> EthProviderResult<Bytes> {
        let (output, _) = self.call_helper(request, block_id).await?;
        Ok(Bytes::from(try_from_u8_iterator::<_, Vec<_>>(output.0)))
    }

    async fn estimate_gas(&self, request: TransactionRequest, block_id: Option<BlockId>) -> EthProviderResult<U256> {
        // Set a high gas limit to make sure the transaction will not fail due to gas.
        let request = TransactionRequest { gas: Some(U256::from(u64::MAX)), ..request };

        let (_, gas_used) = self.call_helper(request, block_id).await?;
        Ok(U256::from(gas_used))
    }

    async fn fee_history(
        &self,
        block_count: U64HexOrNumber,
        newest_block: BlockNumberOrTag,
        _reward_percentiles: Option<Vec<f64>>,
    ) -> EthProviderResult<FeeHistory> {
        if block_count.to() == 0 {
            return Ok(FeeHistory::default());
        }

        let end_block = self.tag_into_block_number(newest_block).await?;
        let end_block = end_block.to::<u64>();
        let end_block_plus = end_block.saturating_add(1);

        // 0 <= start_block <= end_block
        let start_block = end_block_plus.saturating_sub(block_count.to());

        // TODO: check if we should use a projection since we only need the gasLimit and gasUsed.
        // This means we need to introduce a new type for the StoredHeader.
        let header_filter = doc! {"$and": [ { "header.number": { "$gte": format_hex(start_block, U64_PADDING) } }, { "header.number": { "$lte": format_hex(end_block, U64_PADDING) } } ] };
        let blocks: Vec<StoredHeader> = self.database.get("headers", header_filter, None).await?;

        if blocks.is_empty() {
            return Err(EthApiError::UnknownBlock);
        }

        let gas_used_ratio = blocks
            .iter()
            .map(|header| {
                let gas_used = header.header.gas_used.as_limbs()[0] as f64;
                let mut gas_limit = header.header.gas_limit.as_limbs()[0] as f64;
                if gas_limit == 0. {
                    gas_limit = 1.;
                };
                gas_used / gas_limit
            })
            .collect::<Vec<_>>();

        let mut base_fee_per_gas =
            blocks.iter().map(|header| header.header.base_fee_per_gas.unwrap_or_default()).collect::<Vec<_>>();
        // TODO(EIP1559): Remove this when proper base fee computation: if gas_ratio > 50%, increase base_fee_per_gas
        base_fee_per_gas.extend_from_within((base_fee_per_gas.len() - 1)..);

        Ok(FeeHistory {
            base_fee_per_gas,
            gas_used_ratio,
            oldest_block: U256::from(start_block),
            reward: Some(vec![]),
            ..Default::default()
        })
    }

    async fn send_raw_transaction(&self, transaction: Bytes) -> EthProviderResult<B256> {
        let mut data = transaction.0.as_ref();
        let transaction_signed = TransactionSigned::decode(&mut data)
            .map_err(|_| EthApiError::EthereumDataFormatError(EthereumDataFormatError::TransactionConversionError))?;

        let chain_id =
            self.chain_id().await?.unwrap_or_default().try_into().map_err(|_| TransactionError::InvalidChainId)?;

        let signer = transaction_signed.recover_signer().ok_or(SignatureError::RecoveryError)?;

        let max_fee = if cfg!(feature = "hive") {
            u64::MAX
        } else {
            // TODO(Kakarot Fee Mechanism): When we no longer need to use the Starknet fees, remove this line.
            // We need to get the balance (in Kakarot/Starknet native Token) of the signer to compute the Starknet maximum `max_fee`.
            // We used to set max_fee = u64::MAX, but it'll fail if the signer doesn't have enough balance to pay the fees.
            let eth_fees_per_gas =
                transaction_signed.effective_gas_price(Some(transaction_signed.max_fee_per_gas() as u64)) as u64;
            let eth_fees = eth_fees_per_gas.saturating_mul(transaction_signed.gas_limit());
            let balance = self.balance(signer, None).await?;
            let max_fee: u64 = balance.try_into().unwrap_or(u64::MAX);
            max_fee.saturating_sub(eth_fees)
        };

        #[cfg(feature = "hive")]
        self.deploy_evm_transaction_signer(signer).await?;

        let transaction = to_starknet_transaction(&transaction_signed, chain_id, signer, max_fee)?;
        let res = self.starknet_provider.add_invoke_transaction(transaction).await.map_err(KakarotError::from)?;

        if cfg!(feature = "testing") {
            return Ok(B256::from_slice(&res.transaction_hash.to_bytes_be()[..]));
        } else {
            let hash = transaction_signed.hash();
            tracing::info!(
                "Fired a transaction: Starknet Hash: {:?} --- Ethereum Hash: {:?}",
                res.transaction_hash,
                hash
            );
            Ok(hash)
        }
    }

    async fn gas_price(&self) -> EthProviderResult<U256> {
        let kakarot_contract = KakarotCoreReader::new(*KAKAROT_ADDRESS, &self.starknet_provider);
        let gas_price = kakarot_contract.get_base_fee().call().await.map_err(KakarotError::from)?.base_fee;
        Ok(into_via_wrapper!(gas_price))
    }

    async fn block_receipts(&self, block_id: Option<BlockId>) -> EthProviderResult<Option<Vec<TransactionReceipt>>> {
        let block_id = block_id.unwrap_or(BlockId::Number(BlockNumberOrTag::Latest));
        match block_id {
            BlockId::Number(maybe_number) => {
                let block_number = self.tag_into_block_number(maybe_number).await?;
                let block_exists = self.block_exists(BlockHashOrNumber::Number(block_number.to())).await?;
                if !block_exists {
                    return Ok(None);
                }

                let filter = into_filter("receipt.blockNumber", block_number, U64_PADDING);
                let tx: Vec<StoredTransactionReceipt> = self.database.get("receipts", filter, None).await?;
                Ok(Some(tx.into_iter().map(Into::into).collect()))
            }
            BlockId::Hash(hash) => {
                let block_exists = self.block_exists(BlockHashOrNumber::Hash(hash.block_hash)).await?;
                if !block_exists {
                    return Ok(None);
                }

                let filter = into_filter("receipt.blockHash", hash.block_hash, HASH_PADDING);
                let tx: Vec<StoredTransactionReceipt> = self.database.get("receipts", filter, None).await?;
                Ok(Some(tx.into_iter().map(Into::into).collect()))
            }
        }
    }

    async fn block_transactions(
        &self,
        block_id: Option<BlockId>,
    ) -> EthProviderResult<Option<Vec<reth_rpc_types::Transaction>>> {
        let block_id = block_id.unwrap_or(BlockId::Number(BlockNumberOrTag::Latest));
        let block_id = match block_id {
            BlockId::Number(maybe_number) => {
                BlockHashOrNumber::Number(self.tag_into_block_number(maybe_number).await?.to())
            }
            BlockId::Hash(hash) => BlockHashOrNumber::Hash(hash.block_hash),
        };
        let block_exists = self.block_exists(block_id).await?;
        if !block_exists {
            return Ok(None);
        }

        let transactions = self.transactions(block_id, true).await?;
        match transactions {
            BlockTransactions::Full(transactions) => Ok(Some(transactions)),
            _ => Err(TransactionError::ExpectedFullTransactions.into()),
        }
    }
}

impl<SP> EthDataProvider<SP>
where
    SP: starknet::providers::Provider + Send + Sync,
{
    pub async fn new(database: Database, starknet_provider: SP) -> Result<Self> {
        let chain_id = starknet_provider.chain_id().await?;
        let chain_id = (FieldElement::from(u64::MAX) & chain_id).try_into().unwrap(); // safe unwrap
        Ok(Self { database, starknet_provider, chain_id })
    }

    #[cfg(feature = "testing")]
    pub fn starknet_provider(&self) -> &SP {
        &self.starknet_provider
    }

    async fn call_helper(
        &self,
        request: TransactionRequest,
        block_id: Option<BlockId>,
    ) -> EthProviderResult<(CairoArrayLegacy<FieldElement>, u128)> {
        let starknet_block_id = self.to_starknet_block_id(block_id).await?;

        // unwrap option
        let to: kakarot_core::core::Option = {
            match request.to {
                Some(to) => kakarot_core::core::Option { is_some: FieldElement::ONE, value: into_via_wrapper!(to) },
                None => kakarot_core::core::Option { is_some: FieldElement::ZERO, value: FieldElement::ZERO },
            }
        };

        // Here we check if CallRequest.origin is None, if so, we insert origin = address(0)
        let from = into_via_wrapper!(request.from.unwrap_or_default());

        let data = request.input.into_input().unwrap_or_default();
        let calldata: Vec<FieldElement> = data.into_iter().map_into().collect();

        let gas_limit = into_via_try_wrapper!(request.gas.unwrap_or_else(|| U256::from(CALL_REQUEST_GAS_LIMIT)))?;

        // We cannot unwrap_or_default() here because Kakarot.eth_call will
        // Reject transactions with gas_price < Kakarot.base_fee
        let gas_price = {
            let gas_price = match request.gas_price {
                Some(gas_price) => gas_price,
                None => self.gas_price().await?,
            };
            into_via_try_wrapper!(gas_price)?
        };

        let value = into_via_try_wrapper!(request.value.unwrap_or_default())?;

        // TODO: replace this by into_via_wrapper!(request.nonce.unwrap_or_default())
        //  when we can simulate the transaction instead of calling `eth_call`
        let nonce = {
            match request.nonce {
                Some(nonce) => into_via_wrapper!(nonce),
                None => match request.from {
                    None => FieldElement::ZERO,
                    Some(address) => into_via_try_wrapper!(self.transaction_count(address, block_id).await?)?,
                },
            }
        };

        let kakarot_contract = KakarotCoreReader::new(*KAKAROT_ADDRESS, &self.starknet_provider);
        let call_output = kakarot_contract
            .eth_call(
                &nonce,
                &from,
                &to,
                &gas_limit,
                &gas_price,
                &Uint256 { low: value, high: FieldElement::ZERO },
                &calldata.len().into(),
                &CairoArrayLegacy(calldata),
                &FieldElement::ZERO,
                &CairoArrayLegacy(vec![]),
            )
            .block_id(starknet_block_id)
            .call()
            .await
            .map_err(KakarotError::from)?;

        let return_data = call_output.return_data;
        if call_output.success == FieldElement::ZERO {
            return Err(KakarotError::from(EvmError::from(return_data.0)).into());
        }
        let gas_used = call_output.gas_used.try_into().map_err(|_| TransactionError::GasOverflow)?;
        Ok((return_data, gas_used))
    }

    /// Check if a block exists in the database.
    async fn block_exists(&self, block_id: BlockHashOrNumber) -> EthProviderResult<bool> {
        Ok(self.header(block_id).await?.is_some())
    }

    /// Get a header from the database based on the filter.
    async fn header(&self, id: BlockHashOrNumber) -> EthProviderResult<Option<StoredHeader>> {
        let filter = match id {
            BlockHashOrNumber::Hash(hash) => into_filter("header.hash", hash, HASH_PADDING),
            BlockHashOrNumber::Number(number) => into_filter("header.number", number, U64_PADDING),
        };
        self.database
            .get_one("headers", filter, None)
            .await
            .inspect_err(|err| {
                tracing::error!("internal error: {:?}", err);
            })
            .map_err(|_| EthApiError::UnknownBlock)
    }

    /// Return the transactions given a block id.
    pub(crate) async fn transactions(
        &self,
        block_id: BlockHashOrNumber,
        full: bool,
    ) -> EthProviderResult<BlockTransactions> {
        let transactions_filter = match block_id {
            BlockHashOrNumber::Hash(hash) => into_filter("tx.blockHash", hash, HASH_PADDING),
            BlockHashOrNumber::Number(number) => into_filter("tx.blockNumber", number, U64_PADDING),
        };

        let block_transactions = if full {
            BlockTransactions::Full(iter_into(
                self.database.get::<StoredTransaction>("transactions", transactions_filter, None).await?,
            ))
        } else {
            BlockTransactions::Hashes(iter_into(
                self.database
                    .get::<StoredTransactionHash>("transactions", transactions_filter, doc! {"tx.hash": 1})
                    .await?,
            ))
        };

        Ok(block_transactions)
    }

    /// Get a block from the database based on a block hash or number.
    /// If full is true, the block will contain the full transactions, otherwise just the hashes
    async fn block(&self, block_id: BlockHashOrNumber, full: bool) -> EthProviderResult<Option<RichBlock>> {
        let header = match self.header(block_id).await? {
            Some(h) => h.header,
            None => return Ok(None),
        };

        // The withdrawals are not supported, hence the withdrawals_root should always be empty.
        if let Some(withdrawals_root) = header.withdrawals_root {
            if withdrawals_root != EMPTY_ROOT_HASH {
                return Err(EthApiError::Unsupported("withdrawals"));
            }
        }

        Ok(Some(
            Block {
                header,
                transactions: self.transactions(block_id, full).await?,
                uncles: Default::default(),
                size: Default::default(),
                withdrawals: Some(Default::default()),
                other: Default::default(),
            }
            .into(),
        ))
    }

    /// Convert the given block id into a Starknet block id
    pub async fn to_starknet_block_id(
        &self,
        block_id: impl Into<Option<BlockId>>,
    ) -> EthProviderResult<starknet::core::types::BlockId> {
        match block_id.into() {
            Some(BlockId::Hash(hash)) => {
                Ok(EthBlockId::new(BlockId::Hash(hash)).try_into().map_err(EthereumDataFormatError::from)?)
            }
            Some(BlockId::Number(number_or_tag)) => {
                // There is a need to separate the BlockNumberOrTag case into three subcases
                // because pending Starknet blocks don't have a number.
                // 1. The block number corresponds to a Starknet pending block, then we return the pending tag
                // 2. The block number corresponds to a Starknet sealed block, then we return the block number
                // 3. The block number is not found, then we return an error
                match number_or_tag {
                    BlockNumberOrTag::Number(number) => {
                        let header = self
                            .header(BlockHashOrNumber::Number(number))
                            .await?
                            .ok_or(EthApiError::UnknownBlockNumber)?;
                        // If the block hash is zero, then the block corresponds to a Starknet pending block
                        if header.header.hash.ok_or(EthApiError::UnknownBlock)?.is_zero() {
                            Ok(starknet::core::types::BlockId::Tag(starknet::core::types::BlockTag::Pending))
                        } else {
                            Ok(starknet::core::types::BlockId::Number(number))
                        }
                    }
                    _ => Ok(EthBlockNumberOrTag::from(number_or_tag).into()),
                }
            }
            None => Ok(starknet::core::types::BlockId::Tag(starknet::core::types::BlockTag::Pending)),
        }
    }

    /// Convert the given BlockNumberOrTag into a block number
    async fn tag_into_block_number(&self, tag: BlockNumberOrTag) -> EthProviderResult<U64> {
        match tag {
            BlockNumberOrTag::Earliest => Ok(U64::ZERO),
            BlockNumberOrTag::Number(number) => Ok(U64::from(number)),
            BlockNumberOrTag::Latest
            | BlockNumberOrTag::Finalized
            | BlockNumberOrTag::Safe
            | BlockNumberOrTag::Pending => self.block_number().await,
        }
    }
}

#[cfg(feature = "hive")]
impl<SP> EthDataProvider<SP>
where
    SP: starknet::providers::Provider + Send + Sync,
{
    /// Deploy the EVM transaction signer if a corresponding contract is not found on
    /// Starknet.
    async fn deploy_evm_transaction_signer(&self, signer: Address) -> EthProviderResult<()> {
        use crate::eth_provider::constant::{DEPLOY_WALLET, DEPLOY_WALLET_NONCE};
        use starknet::accounts::{Call, Execution};
        use starknet::core::types::BlockTag;
        use starknet::core::utils::get_selector_from_name;

        let signer_starknet_address = starknet_address(signer);
        let account_contract = AccountContractReader::new(signer_starknet_address, &self.starknet_provider);
        let maybe_is_initialized = account_contract
            .is_initialized()
            .block_id(starknet::core::types::BlockId::Tag(BlockTag::Latest))
            .call()
            .await;

        if contract_not_found(&maybe_is_initialized) {
            let execution = Execution::new(
                vec![Call {
                    to: *KAKAROT_ADDRESS,
                    selector: get_selector_from_name("deploy_externally_owned_account").unwrap(),
                    calldata: vec![into_via_wrapper!(signer)],
                }],
                &*DEPLOY_WALLET,
            );

            let mut nonce = DEPLOY_WALLET_NONCE.lock().await;
            let current_nonce = *nonce;

            let tx = execution
                .nonce(current_nonce)
                .max_fee(FieldElement::from(u64::MAX))
                .prepared()
                .map_err(|_| EthApiError::EthereumDataFormatError(EthereumDataFormatError::TransactionConversionError))?
                .get_invoke_request(false)
                .await
                .map_err(|_| SignatureError::SignError)?;
            self.starknet_provider.add_invoke_transaction(tx).await.map_err(KakarotError::from)?;

            *nonce += 1u8.into();
            drop(nonce);
        };

        Ok(())
    }
}<|MERGE_RESOLUTION|>--- conflicted
+++ resolved
@@ -195,22 +195,11 @@
     }
 
     async fn block_transaction_count_by_hash(&self, hash: B256) -> EthProviderResult<Option<U256>> {
-<<<<<<< HEAD
-        let block_exists = self.block_exists(BlockHashOrNumber::Hash(hash)).await?;
-        if !block_exists {
-            return Ok(None);
-        }
-
-        let filter = into_filter("tx.blockHash", hash, HASH_PADDING);
-        let count = self.database.count("transactions", filter).await?;
-        Ok(Some(U256::from(count)))
-=======
         Ok(if self.block_exists(BlockHashOrNumber::Hash(hash)).await? {
-            Some(U256::from(self.database.count("transactions", into_filter("tx.blockHash", hash, 64)).await?))
+            Some(U256::from(self.database.count("transactions", into_filter("tx.blockHash", hash, HASH_PADDING)).await?))
         } else {
             None
         })
->>>>>>> cf3c114a
     }
 
     async fn block_transaction_count_by_number(
@@ -229,17 +218,11 @@
     }
 
     async fn transaction_by_hash(&self, hash: B256) -> EthProviderResult<Option<reth_rpc_types::Transaction>> {
-<<<<<<< HEAD
-        let filter = into_filter("tx.hash", hash, HASH_PADDING);
-        let tx: Option<StoredTransaction> = self.database.get_one("transactions", filter, None).await?;
-        Ok(tx.map(Into::into))
-=======
         Ok(self
             .database
-            .get_one::<StoredTransaction>("transactions", into_filter("tx.hash", hash, 64), None)
+            .get_one::<StoredTransaction>("transactions", into_filter("tx.hash", hash, HASH_PADDING), None)
             .await?
             .map(Into::into))
->>>>>>> cf3c114a
     }
 
     async fn transaction_by_block_hash_and_index(
@@ -268,17 +251,11 @@
     }
 
     async fn transaction_receipt(&self, hash: B256) -> EthProviderResult<Option<TransactionReceipt>> {
-<<<<<<< HEAD
-        let filter = into_filter("receipt.transactionHash", hash, HASH_PADDING);
-        let tx: Option<StoredTransactionReceipt> = self.database.get_one("receipts", filter, None).await?;
-        Ok(tx.map(Into::into))
-=======
         Ok(self
             .database
-            .get_one::<StoredTransactionReceipt>("receipts", into_filter("receipt.transactionHash", hash, 64), None)
+            .get_one::<StoredTransactionReceipt>("receipts", into_filter("receipt.transactionHash", hash, HASH_PADDING), None)
             .await?
             .map(Into::into))
->>>>>>> cf3c114a
     }
 
     async fn balance(&self, address: Address, block_id: Option<BlockId>) -> EthProviderResult<U256> {
